#!/usr/bin/env python3
""" Collect diagnostics from Kubernetes runtime and containers """

# Curently requires Python 3.7 and up. On Ubunutu 18.04 do:
#    apt-get install python3.7

from datetime import datetime
import logging
import os
import subprocess
import socket
import sys

import json


def _check_exec(func):
    """ Decorator to catch execution errors from shell commands """
    def wrapper(*args, **kwargs):
        firstarg = 0 if isinstance(args[0], str) else 1
        try:
            ret = func(*args, **kwargs)
        except (OSError, IOError, subprocess.CalledProcessError,
                ValueError) as exc:
            logging.error('command args "%s" encountered error: %s',
                          args[firstarg:], exc)
            return None
        if isinstance(ret, dict) and 'status' in ret:
            if len(ret['stderr']) > 0:
                logging.warning('command "%s" had stderr "%s"',
                                args[firstarg:], ret['stderr'])
            if ret['status'] != 0:
                logging.warning('command "%s" had non-zero exit status:%s',
                                args[firstarg:], ret['status'])
        return ret

    return wrapper


def shell(command, input_string="", check=False, cwd=None):
    """ Run a shell command and format everything nicely. The calling func
      should use the @check_exec decorator. """
    pipe = subprocess.run(args=command,
                          input=bytearray(input_string, 'utf-8'),
                          stdout=subprocess.PIPE, stderr=subprocess.PIPE,
                          shell=True,
                          check=check,
                          cwd=cwd)
    stdout = pipe.stdout
    stdout = stdout.decode('utf-8')
    stderr = pipe.stderr
    stderr = stderr.decode('utf-8')
    return {
        'status': pipe.returncode,
        'args': pipe.args,
        'input': input_string,
        'stdout': stdout,
        'stderr': stderr
    }


class Executor:
    """ Execute commands via kubectl or locally. """

    @staticmethod
    @_check_exec
    def get_json(cmd, namespace):
        """ Extract Kubernetes status or config in JSON format. """
        args = f'kubectl {cmd} -o json' + \
                (f' -n {namespace}' if namespace is not None else '')
        pipe = shell(args, check=True)
        if pipe is None:
            return None
        try:
            result = json.loads(pipe['stdout'])
        except json.JSONDecodeError as j:
            logging.error('command "%s": JSON decoding error: %s', args, j)
            return None
        return {
            'status': pipe['status'],
            'args': pipe['args'],
            'stdout': result,
            'stderr': pipe['stderr']
        }

    @staticmethod
    @_check_exec
    def get_logs(namespace, pod_name, options=""):
        """ Extract Kubernetes container logs. """
        args = f'kubectl logs -n {namespace} --all-containers --timestamps {options} {pod_name}'
        return shell(args, check=True)

    @staticmethod
    @_check_exec
    def exec(pod, cmd):
        """ Run a command on the local host or in a Kubernetes container. """
        if pod == 'localhost':
            args = 'bash'
        else:
            args = f'kubectl exec -i {pod} -- bash'
        return shell(args, input_string=cmd)

    @staticmethod
    @_check_exec
    def copy(source, dest, localhost=False, namespace=None):
        """ Copy files from containers or local host into workdir. """
        if not localhost:
            if ':' in source and ':' in dest:
                raise ValueError(
                    "cannot have colon character in both source and dest")
            if ':' in source:
                source = f'{namespace}/{source}'
            if ':' in dest:
                dest = f'{namespace}/{dest}'
            args = f'kubectl cp {source} {dest}'
        else:
            source = source.replace('localhost:', '')
            dest = dest.replace('localhost:', '')
            args = f'cp -pr {source} {dest}'

        return shell(args, check=True)


class K8sDiags:
    """ Kubernetes-aware diagnostic methods. """

    def __init__(self, tmpdir=None):
        self.tmpdir = os.path.join(
            tmpdir if tmpdir else os.getenv('TMPDIR', '/tmp'), 'k8sdiags')
        self.k = Executor()
        now = datetime.now()
        self.workdir = os.path.join(self.tmpdir,
                                    now.strftime("diags-%Y-%m-%d_%H%M%S"))
        self.create_workdir()

        logger = logging.getLogger('')
        logger.setLevel(logging.DEBUG)
        handlers = [
            (logging.FileHandler(os.path.join(self.workdir,
                                              'k8sdiag.log')), logging.DEBUG),
            (logging.StreamHandler(sys.stderr), logging.WARNING)
        ]
        formatter = logging.Formatter(
            '%(asctime)s [%(levelname)s] %(message)s')
        for htup in handlers:
            htup[0].setFormatter(formatter)
            htup[0].setLevel(htup[1])
            logger.addHandler(htup[0])

        result = self.k.get_json('get namespaces', None)
        if result is None or result['status'] != 0:
            raise EnvironmentError('Error invoking kubectl, logged above')
        self.namespaces_json = result['stdout']
        self.namespaces = []
        for item in self.namespaces_json['items']:
            self.namespaces.append(item['metadata']['name'])

        # namespace-independent data collection - namespace ignored
        result = self.k.get_json(f'get nodes', 'default')
        self.nodes = result['stdout']

        # namespace-specific data collection
        self.kubedata = {}
        for namespace in self.namespaces:
            namespace_dir = os.path.join(self.workdir, namespace)
            os.makedirs(namespace_dir, exist_ok=True)
            self.kubedata[namespace] = {}
            for thing in ['pods', 'events', 'services', 'deployments', 'configmap']:
                result = self.k.get_json(f'get {thing}', namespace)
                self.kubedata[namespace][thing] = result['stdout'] if result is not None else None

    def archive(self, path=None):
        """ Create a tarball of the results. """
        @_check_exec
        def myshell(*args, **kwargs):
            """ Sub-function to let decorator access command arguments. """
            return shell(*args, **kwargs)

        cwd = self.tmpdir
        relative_workdir = os.path.basename(self.workdir)
        if path is None:
            path = os.path.join(self.tmpdir,
                                socket.gethostname() + '-' +
                                os.path.basename(self.workdir) + '.tgz')
        pipe = myshell(f'tar cvzf {path} {relative_workdir}',
                       check=True,
                       cwd=cwd)
        if pipe is not None:
            pipe['tar_file'] = path
        return pipe

    def create_workdir(self):
        """ Create the workdir which will hold the results of this run. """
        try:
            os.makedirs(self.workdir, exist_ok=True)
        except (IOError, OSError, FileNotFoundError) as exc:
            logging.error('cannot create temporary directory "%s": %s',
                          self.workdir, exc)
            sys.exit(1)

    def save_json(self):
        """ Save collected data at specified path. """
        try:
            with open(os.path.join(self.workdir, 'nodes.json'),
                      'w') as fref:
                json.dump(self.nodes, fref, indent=2)
            for namespace in self.namespaces:
                for item in self.kubedata[namespace]:
                    with open(os.path.join(self.workdir, namespace, f'{item}.json'),
                              'w') as fref:
                        json.dump(self.kubedata[namespace][item], fref, indent=2)
        except (IOError, OSError) as exc:
            logging.error('cannot save K8s data: %s', exc)

    def match_labels(self, labels):
        """ Find pods that match all labels in argument. """
        results = []
        for namespace in self.kubedata:
            try:
                for pod in self.kubedata[namespace]['pods']['items']:
                    found = 0
                    for lab in labels:
                        for labelname in lab:
                            if lab[labelname] == pod['metadata']['labels'][labelname]:
                                found += 1
                    if found == len(labels):
                        results.append((namespace, pod['metadata']['name']))
            except KeyError:
                continue
        return results

    def k8s_node_checks(self):
        """ Report any node issues observed in Kubernetes status """

        for node in self.nodes['items']:
            node_name = node['metadata']['name']
            for status_check in node['status']['conditions']:
                for alert in NODE_CONDITION_ALERTS:
                    if alert == status_check['type'] and \
                        NODE_CONDITION_ALERTS[alert] == status_check['status']:
                        message = status_check['message'] \
                                if 'message' in status_check \
                                else "(no further information)"
                        logging.error('[%s] Kubernetes condition in alert state: %s',
                                      node_name, message)

    def k8s_pod_checks(self):
        """ Report any issues observed in Kubernetes pod status. """
        for namespace in self.namespaces:
            if 'pods' not in self.kubedata[namespace]:
                continue
            if len(self.kubedata[namespace]['pods']['items']) == 0:
                logging.info('[namespace %s] no pod data to check', namespace)

            for pod_object in self.kubedata[namespace]['pods']['items']:
                pod_name = pod_object['metadata']['name']
                pod_dir = os.path.join(self.workdir, namespace, pod_name)
                os.makedirs(pod_dir, exist_ok=True)
                ret = self.k.get_logs(namespace, pod_name)
                if ret is not None:
                    with open(
                            os.path.join(pod_dir,
                                         f'podlogs-{pod_name}.txt'),
                            'w') as fref:
                        fref.write(ret['stdout'])
                        logging.info('Copied log: %s/%s', namespace, pod_name)

            for item in self.kubedata[namespace]['pods']['items']:
                for status in item['status']['containerStatuses']:
                    if not status['ready']:
                        logging.error('[namespace %s] pod %s/container %s not ready (%d restarts)',
                                      namespace,
                                      item['metadata']['name'],
                                      status['image'],
                                      status['restartCount'])
                    elif status['restartCount'] > 0:
                        logging.info('[namespace %s] pod %s/container %s has %d restarts: %s',
                                     namespace,
                                     item['metadata']['name'],
                                     status['image'],
                                     status['restartCount'],
                                     status['state'])


    def k8s_event_checks(self):
        """ Report any issues observed in Kubernetes events. """
        # timestamp output: events read assumed to be in chronological order

        results = {}
        for namespace in self.namespaces:
            if 'events' not in self.kubedata[namespace]:
                continue
            if len(self.kubedata[namespace]['events']['items']) == 0:
                logging.info('[namespace %s] no events found', namespace)
                continue
            for item in self.kubedata[namespace]['events']['items']:
                if item['type'] != 'Normal':
                    namespace = item['involvedObject'].get('namespace')
                    namespace_prefix = '' if namespace is None else namespace + '/'

                    pod_name = namespace_prefix + item['involvedObject']['name']
                    if not pod_name in results:
                        results[pod_name] = {'count': 0, 'types': set(), 'messages': set()}
                    results[pod_name]['count'] += 1
                    results[pod_name]['types'] |= {item['type']}
                    results[pod_name]['messages'] |= {item['message']}
                    results[pod_name]['timestamp'] = {item['metadata']['creationTimestamp']}
            if len(results) > 0:
                for item in results:
                    logging.warning('[namespace %s] %d abnormal events for object %s: types %s, messages %s, most recent event at %s',
                                    namespace, results[item]['count'], item,
                                    results[item]['types'],
                                    results[item]['messages'],
                                    results[item]['timestamp'])

    def run_by_label(self, spec):
        """ Run commands in pods that match all specified labels. """
        cmds = spec['cmds']
        copy = spec['copy'] if 'copy' in spec else []
        localhost = 'localhost' in spec and spec['localhost'] is True

        target_pods = []
        try:
            if localhost:
                target_pods = [('localhost', 'localhost')]
            else:
                status = 'searching pods for matching labels'
                target_pods = self.match_labels(spec['labels'])

            if len(target_pods) == 0:
                logging.info('no pods match requested labels: %s', spec['labels'])
                return None

            results = {}
            status = 'creating result struct'
            for namespace, pod_name in target_pods:
                results[pod_name] = []

                pod_dir = os.path.join(self.workdir, namespace, pod_name)
                status = 'creating workdir {pod_dir}'
                os.makedirs(pod_dir, exist_ok=True)

                i = 0
                while i < len(cmds):
                    status = 'running diag commands from table'
                    print(f' ... running: {cmds[i]}')
                    ret = self.k.exec(pod_name, cmds[i])
                    results[pod_name].append(ret)
                    status = 'writing command output to archive'
                    with open(os.path.join(pod_dir, f'cmd_{i:03}.json'),
                              'w') as fref:
                        json.dump(ret, fref, indent=2)
                    i += 1

                status = f'copying files out of pod "{pod_name}"'
                i = 0
                while i < len(copy):
                    if copy[i] == "LAST":
                        target_file = results[pod_name][-1]['stdout'].strip()
                    else:
                        target_file = copy[i]
                    print(f"... retrieving {pod_name}:{target_file}")
                    ret = self.k.copy(
                        f'{pod_name}:{target_file}',
                        os.path.join(self.workdir, namespace, pod_name,
                                     os.path.basename(target_file)),
                        localhost,
                        namespace)
                    results[pod_name].append(ret)
                    i += 1

            return results

        except (AttributeError, KeyError, TypeError, IOError, OSError) as exc:
            logging.error('EXCEPTION while %s: %s', status, exc)

# Issue an alert for any node condition whose type and status match
# the key/value pairs below.
NODE_CONDITION_ALERTS = {
    "Ready": "False",
    "PIDPressure": "True",
    "DiskPressure": "True",
    "MemoryPressure": "True",
    "NetworkUnavailable": "True",
    "ContainersReady": "False"
    }

POD_DIAGS = [{
    'name':
    'dns-pod',
    'labels': [{
        'app': 'ns1-cmddi-dns'
    }],
    'cmds': [
        'supd health',
        'supd viewconfig -yn',
        'lsof -i -n',
        'curl -sS -I -x http://ns1-proxy:5353/ https://github.com',
        'dview -path /ns1/data/var/lib/trex-cache/dns/',
        'unbound -V',
        'unbound-control status',
        'unbound-control stats_noreset',
        'unbound-control dump_cache',
        'unbound-control dump_requestlist',
        'unbound-control dump_infra',
        'unbound-control list_stubs',
        'unbound-control forward',
        'unbound-control list_forwards',
        'unbound-control list_insecure',
        'unbound-control list_local_zones',
        'unbound-control list_local_data',
        'unbound-control ratelimit_list',
        'unbound-control ip_ratelimit_list',
        'bash -c "rm -f /tmp/cmddi-dns-diag.tcp; sleep 3; dig @127.0.0.1 www.ns1.com A" & tcpdump -i any -w /tmp/cmddi-dns-diag.tcp -A port 53 or port 530 or port 531 2>&1 & sleep 10; kill $!',
#       'supd generate_runtime_logs',
        'env',
        'ls -t /ns1/data/log/health | sed -e s,^,/ns1/data/log/health/, | head -1'
    ],
    'copy': [
#       'LAST',
        '/opt/ns1/supd/tmp/config.yml',
        '/ns1/data/log_bak',
        '/tmp/cmddi-dns-diag.tcp',
        '/etc/resolv.conf',
        '/ns1/data/log',
        '/ns1/data/debug',
        '/etc/default/nsone',
        '/etc/version',
    ]
}, {
    'name':
    'dhcp-pod',
    'labels': [{
        'app': 'ns1-cmddi-dhcp'
    }],
    'cmds': [
        'supd health',
        'curl -sS -I -x http://ns1-proxy:5353/ https://github.com',
        'keadatad dhcp4 Conf',
        'rm -f /tmp/cmddi-dhcp-diag.tcp; tcpdump -i any -w /tmp/cmddi-dhcp-diag.tcp -A port 67 or icmp or arp 2>&1 & sleep 10; kill $!',
<<<<<<< HEAD
#       'supd generate_runtime_logs'
=======
        'supd generate_runtime_logs',
>>>>>>> d5972b4a
        'ls -t /ns1/data/log/health | sed -e s,^,/ns1/data/log/health/, | head -1'
    ],
    'copy': [
#       'LAST',
        '/etc/resolv.conf',
        '/ns1/data/log_bak',
        '/ns1/data/leases',
        '/etc/kea',
        '/opt/ns1/supd/tmp/config.yml',
        '/tmp/cmddi-dhcp-diag.tcp',
        '/ns1/data/log',
        '/ns1/data/debug',
        '/etc/default/nsone',
        '/etc/version',
        ]
}, {
    'name':
    'xfr-pod',
    'labels': [{
        'app': 'ns1-cmddi-xfr'
    }],
    'cmds': [
        'supd health',
        'curl -sS -I -x http://ns1-proxy:5353/ https://github.com',
        'supd viewconfig -yn',
        'rm -f /tmp/cmddi-xfr-diag.tcp; tcpdump -i any -w /tmp/cmddi-xfr-diag.tcp -A port 5353 2>&1 & sleep 10; kill $!',
#       'supd generate_runtime_logs',
        'ls -t /ns1/data/log/health | sed -e s,^,/ns1/data/log/health/, | head -1'
    ],
    'copy': [
#       'LAST',
        '/etc/resolv.conf',
        '/ns1/data/log_bak',
        '/opt/ns1/supd/tmp/config.yml',
        '/tmp/cmddi-xfr-diag.tcp',
        '/ns1/data/log',
        '/ns1/data/debug',
        '/etc/default/nsone',
        '/etc/version',
        ]
}, {
    'name': 'ns1-proxy-container',
    'labels': [{
        'app': 'ns1-proxy'
    }],
    'cmds': ['grep address:.[^0] /etc/envoy/envoy.yaml'],
    'copy': ['/etc/resolv.conf']
}, {
    'name': 'ns1-agent-container',
    'labels': [{
        'app': 'ns1-agent'
    }],
    'cmds': [
        'curl -sS -I -x http://ns1-proxy:5353/ https://github.com',
        'dig google.com',
        ],
    'copy': ['/greengrass/v2/logs/', '/etc/resolv.conf']
}, {
    'name': 'local',
    'localhost': True,
    'labels': [],
    'cmds': [
        'cat /etc/ns1/node_id',
        'uname -a; echo; cat /etc/lsb-release || cat /etc/redhat-release',
        'ls -l /etc/resolv.conf; echo; cat /etc/resolv.conf',
        'free; echo; df',
        'ip route; echo; ip neighbor',
        'ss -apn || netstat -apn',
        'iptables -L -n',
        'dig +short rs.dns-oarc.net TXT',
        'dig +short rs.dns-oarc.net TXT @127.0.0.1 # error OK if not DNS host',
        'pstree -a',
        'ps -ef',
        'kubectl get secret ns1-proxy-certs -o json | jq -r .data.transport | base64 -d | openssl x509 -noout -ext subjectAltName',
        'systemctl list-unit-files',
        'curl -sI https://curl.se -o/dev/null -w "%{http_version}\n"',
        'curl --proxy-insecure -sv -x https://proxy.prod.svc.nsone.net:443 www.google.com  -o /dev/null 2>&1',
    ],
    'copy': []
}]


def main():
    """ Main program. """
    print("Fetching Kubernetes deployment status...")
    k = K8sDiags()
    k.save_json()
    k.k8s_node_checks()
    k.k8s_pod_checks()
    k.k8s_event_checks()

    print("Running diagnostic commands on pods...")
    for item in POD_DIAGS:
        print(f"Running tests for: {item['name']}")
        results = k.run_by_label(item)
        print("--------- done ----------")
    print("creating tar archive...")
    results = k.archive()
    print(f"Archive is in {results['tar_file']}")


if __name__ == '__main__':
    main()

# ADDITIONAL IDEAS

# load a config file to read in additional pod_diags (like for debugging
# a specific problem at customer site)<|MERGE_RESOLUTION|>--- conflicted
+++ resolved
@@ -438,11 +438,7 @@
         'curl -sS -I -x http://ns1-proxy:5353/ https://github.com',
         'keadatad dhcp4 Conf',
         'rm -f /tmp/cmddi-dhcp-diag.tcp; tcpdump -i any -w /tmp/cmddi-dhcp-diag.tcp -A port 67 or icmp or arp 2>&1 & sleep 10; kill $!',
-<<<<<<< HEAD
 #       'supd generate_runtime_logs'
-=======
-        'supd generate_runtime_logs',
->>>>>>> d5972b4a
         'ls -t /ns1/data/log/health | sed -e s,^,/ns1/data/log/health/, | head -1'
     ],
     'copy': [
